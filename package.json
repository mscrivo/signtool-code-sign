--- conflicted
+++ resolved
@@ -35,34 +35,21 @@
     "@actions/core": "^1.11.1"
   },
   "devDependencies": {
-    "@eslint/js": "9.17.0",
-    "@eslint/eslintrc": "3.2.0",
+    "@eslint/js": "^9.17.0",
+    "@eslint/eslintrc": "^3.2.0",
     "@types/jest": "^29.5.14",
-<<<<<<< HEAD
-    "@types/node": "^22.9.0",
+    "@types/node": "^22.10.2",
+    "@typescript-eslint/parser": "^8.18.1",
     "@vercel/ncc": "^0.38.3",
     "eslint": "^9.17.0",
     "eslint-plugin-github": "^5.1.4",
     "eslint-plugin-jest": "^28.10.0",
-    "globals": "15.14.0",
-=======
-    "@types/node": "^22.10.2",
-    "@typescript-eslint/parser": "^8.18.0",
-    "@vercel/ncc": "^0.38.3",
-    "eslint": "^8.14.0",
-    "eslint-plugin-github": "^5.1.4",
-    "eslint-plugin-jest": "^28.9.0",
->>>>>>> b2accd9a
     "jest": "^29.7.0",
     "jest-circus": "^29.7.0",
     "js-yaml": "^4.1.0",
-    "prettier": "3.4.2",
+    "prettier": "^3.4.2",
     "ts-jest": "^29.2.5",
     "typescript": "^5.7.2",
-<<<<<<< HEAD
-    "typescript-eslint": "8.18.1"
-=======
-    "typescript-eslint": "8.18.0"
->>>>>>> b2accd9a
+    "typescript-eslint": "^8.18.1"
   }
 }